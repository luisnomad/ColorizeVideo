--- conflicted
+++ resolved
@@ -3,20 +3,8 @@
 from matplotlib.axes import Axes
 from matplotlib.figure import Figure
 from matplotlib.backends.backend_agg import FigureCanvasAgg as FigureCanvas
-<<<<<<< HEAD
 from .filters import IFilter, MasterFilter, ColorizerFilter
 from .generators import gen_inference_deep, gen_inference_wide
-=======
-from fastai.dataset import FilesDataset, ImageData, ModelData, open_image
-from fastai.transforms import Transform, scale_min, tfms_from_stats, inception_stats
-from fastai.transforms import CropType, NoCrop, Denormalize, Scale
-from .transforms import BlackAndWhiteTransform
-from .training import GenResult, CriticResult, GANTrainer
-from .images import ModelImageSet, EasyTensorImage
-from .generators import GeneratorModule
-from .filters import Filter
-from IPython.display import display
->>>>>>> 334030a0
 from tensorboardX import SummaryWriter
 from scipy import misc
 from PIL import Image 
@@ -227,4 +215,3 @@
                 loop controls style="height: 400px;">
                 <source src="data:video/mp4;base64,{0}" type="video/mp4" />
              </video>'''.format(encoded.decode('ascii'))))
-
